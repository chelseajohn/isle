--- conflicted
+++ resolved
@@ -66,17 +66,10 @@
 import numpy as np
 from pentinsula.h5utils import open_or_pass_file
 
-<<<<<<< HEAD
 from .measurement import Measurement, BufferSpec
 from ..util import temporalRoller
-from ..h5io import createH5Group
-=======
-import isle
-from .measurement import Measurement
-from ..util import spaceToSpacetime, temporalRoller
 from ..h5io import createH5Group, empty
 from .propagator import AllToAll
->>>>>>> 4907861c
 
 
 class SingleParticleCorrelator(Measurement):
@@ -166,19 +159,11 @@
             # subGroup["einsum_path"] = self._path
 
             if self.transform is None:
-                h5f[self.savePath]["transform"] = h5.Empty(dtype="complex")
+                h5f[self.savePath]["transform"] = empty(dtype="complex")
             else:
                 h5f[self.savePath]["transform"] = self.transform
         return res
 
-<<<<<<< HEAD
-=======
-        if self.transform is None:
-            subGroup["transform"] = empty(dtype=complex)
-        else:
-            subGroup["transform"] = self.transform
-        # subGroup["einsum_path"] = self._path # TODO: store the optimization; this line of code doesn't work.
->>>>>>> 4907861c
 
 def _checkCorrNames(actual, allowed):
     for name in actual:
